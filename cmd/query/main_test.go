--- conflicted
+++ resolved
@@ -57,23 +57,13 @@
 			"Wrong number of multipart data parts in case '%s'", testcase.name)
 
 		inlineAxis := testSliceAxis{
-<<<<<<< HEAD
-			Annotation: "Inline", Max: 3.0, Min: 1.0, Samples: 2, StepSize: 2, Unit: "unitless",
+			Annotation: "Inline", Max: 3.0, Min: 1.0, Samples: 2, Unit: "unitless",
 		}
 		crosslineAxis := testSliceAxis{
-			Annotation: "Crossline", Max: 11.0, Min: 10.0, Samples: 2, StepSize: 1, Unit: "unitless",
+			Annotation: "Crossline", Max: 11.0, Min: 10.0, Samples: 2, Unit: "unitless",
 		}
 		sampleAxis := testSliceAxis{
-			Annotation: "Sample", Max: 16.0, Min: 4.0, Samples: 4, StepSize: 4, Unit: "ms",
-=======
-			Annotation: "Inline", Max: 3.0, Min: 1.0, Samples: 2, Stride: 2, Unit: "unitless",
-		}
-		crosslineAxis := testSliceAxis{
-			Annotation: "Crossline", Max: 11.0, Min: 10.0, Samples: 2, Stride: 1, Unit: "unitless",
-		}
-		sampleAxis := testSliceAxis{
-			Annotation: "Sample", Max: 16.0, Min: 4.0, Samples: 4, Stride: 4, Unit: "ms",
->>>>>>> f3b58cdb
+			Annotation: "Sample", Max: 16.0, Min: 4.0, Samples: 4, Unit: "ms",
 		}
 		expectedFormat := "<f4"
 
@@ -393,15 +383,9 @@
 		metadata := w.Body.String()
 		expectedMetadata := `{
 			"axis": [
-<<<<<<< HEAD
-				{"annotation": "Inline", "max": 5.0, "min": 1.0, "samples" : 3, "stepsize":2, "unit": "unitless"},
-				{"annotation": "Crossline", "max": 11.0, "min": 10.0, "samples" : 2, "stepsize":1, "unit": "unitless"},
-				{"annotation": "Sample", "max": 16.0, "min": 4.0, "samples" : 4, "stepsize":4, "unit": "ms"}
-=======
-				{"annotation": "Inline", "max": 5.0, "min": 1.0, "samples" : 3, "stride":2, "unit": "unitless"},
-				{"annotation": "Crossline", "max": 11.0, "min": 10.0, "samples" : 2, "stride":1, "unit": "unitless"},
-				{"annotation": "Sample", "max": 16.0, "min": 4.0, "samples" : 4, "stride":4, "unit": "ms"}
->>>>>>> f3b58cdb
+				{"annotation": "Inline", "max": 5.0, "min": 1.0, "samples" : 3, "unit": "unitless"},
+				{"annotation": "Crossline", "max": 11.0, "min": 10.0, "samples" : 2, "unit": "unitless"},
+				{"annotation": "Sample", "max": 16.0, "min": 4.0, "samples" : 4, "unit": "ms"}
 			],
 			"boundingBox": {
 				"cdp": [[2,0],[14,8],[12,11],[0,3]],
